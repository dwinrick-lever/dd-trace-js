--- conflicted
+++ resolved
@@ -43,12 +43,11 @@
 
           agent
             .use(traces => {
-<<<<<<< HEAD
               const spans = sort(traces[0])
 
               expect(spans[0]).to.have.property('name', 'koa.request')
               expect(spans[0]).to.have.property('service', 'test')
-              expect(spans[0]).to.have.property('type', 'http')
+              expect(spans[0]).to.have.property('type', 'web')
               expect(spans[0]).to.have.property('resource', 'GET')
               expect(spans[0].meta).to.have.property('span.kind', 'server')
               expect(spans[0].meta).to.have.property('http.url', `http://localhost:${port}/user`)
@@ -58,16 +57,6 @@
               expect(spans[1]).to.have.property('name', 'koa.middleware')
               expect(spans[1]).to.have.property('service', 'test')
               expect(spans[1]).to.have.property('resource', 'handle')
-=======
-              expect(traces[0][0]).to.have.property('name', 'koa.request')
-              expect(traces[0][0]).to.have.property('service', 'test')
-              expect(traces[0][0]).to.have.property('type', 'web')
-              expect(traces[0][0]).to.have.property('resource', 'GET')
-              expect(traces[0][0].meta).to.have.property('span.kind', 'server')
-              expect(traces[0][0].meta).to.have.property('http.url', `http://localhost:${port}/user`)
-              expect(traces[0][0].meta).to.have.property('http.method', 'GET')
-              expect(traces[0][0].meta).to.have.property('http.status_code', '200')
->>>>>>> 614128db
             })
             .then(done)
             .catch(done)
@@ -89,12 +78,11 @@
 
           agent
             .use(traces => {
-<<<<<<< HEAD
               const spans = sort(traces[0])
 
               expect(spans[0]).to.have.property('name', 'koa.request')
               expect(spans[0]).to.have.property('service', 'test')
-              expect(spans[0]).to.have.property('type', 'http')
+              expect(spans[0]).to.have.property('type', 'web')
               expect(spans[0]).to.have.property('resource', 'GET')
               expect(spans[0].meta).to.have.property('span.kind', 'server')
               expect(spans[0].meta).to.have.property('http.url', `http://localhost:${port}/user`)
@@ -104,16 +92,6 @@
               expect(spans[1]).to.have.property('name', 'koa.middleware')
               expect(spans[1]).to.have.property('service', 'test')
               expect(spans[1]).to.have.property('resource', 'handle')
-=======
-              expect(traces[0][0]).to.have.property('name', 'koa.request')
-              expect(traces[0][0]).to.have.property('service', 'test')
-              expect(traces[0][0]).to.have.property('type', 'web')
-              expect(traces[0][0]).to.have.property('resource', 'GET')
-              expect(traces[0][0].meta).to.have.property('span.kind', 'server')
-              expect(traces[0][0].meta).to.have.property('http.url', `http://localhost:${port}/user`)
-              expect(traces[0][0].meta).to.have.property('http.method', 'GET')
-              expect(traces[0][0].meta).to.have.property('http.status_code', '200')
->>>>>>> 614128db
             })
             .then(done)
             .catch(done)
